--- conflicted
+++ resolved
@@ -7,35 +7,17 @@
 #include <thread>
 #include <tuple>
 
-<<<<<<< HEAD
-#include "thread_pool2.t.hpp"
-
-const int FunctionSize = 128;
-using FixedThreadPool=ThreadPool<FunctionSize>;
-
-int main() {
-    std::cout << "*** Testing ThreadPool ***" << std::endl;
-
-    doTest("post job", []() {
-        FixedThreadPool pool;
-=======
 using namespace tp;
 
 using ThreadPoolStd = ThreadPool<>;
->>>>>>> 3673c1d6
 
 int main()
 {
     std::cout << "*** Testing TP ***" << std::endl;
 
-<<<<<<< HEAD
-    doTest("process job", []() {
-        FixedThreadPool pool;
-=======
     doTest("post job", []()
         {
             ThreadPoolStd pool;
->>>>>>> 3673c1d6
 
             std::packaged_task<int()> t([]()
                 {
@@ -45,48 +27,8 @@
 
             std::future<int> r = t.get_future();
 
-<<<<<<< HEAD
-    doTest("process job with exception", []() {
-        FixedThreadPool pool;
-=======
             pool.post(t);
->>>>>>> 3673c1d6
 
             ASSERT(42 == r.get());
         });
-<<<<<<< HEAD
-
-        try {
-            ASSERT(r.get() == 42 && !"should not be called, exception expected");
-        } catch (const my_exception &e) {
-        }
-    });
-
-    doTest("multiple compilation units", []() {
-        extern size_t getWorkerIdForCurrentThread();
-
-        FixedThreadPool pool;
-
-        std::future<std::tuple<size_t, size_t, size_t, size_t>> r = pool.process([]() {
-                return std::make_tuple(FixedThreadPool::FixedWorker::getWorkerIdForCurrentThread(),
-                                   *detail::thread_id(),
-                                   getWorkerIdForCurrentThread(),
-                                   getWorkerIdForCurrentThread2<128>());
-        });
-
-        const auto t = r.get();
-        const auto id0 = std::get<0>(t);
-        const auto id1 = std::get<1>(t);
-        const auto id2 = std::get<2>(t);
-        const auto id3 = std::get<3>(t);
-
-        std::cout << " " << id0 << " " << id1 << " " << id2 << " " << id3;
-
-        ASSERT(id0 == id1);
-        ASSERT(id1 == id2);
-        ASSERT(id2 == id3);
-    });
-
-=======
->>>>>>> 3673c1d6
 }